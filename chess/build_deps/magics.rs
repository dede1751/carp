--- conflicted
+++ resolved
@@ -162,29 +162,15 @@
                 &mut file,
                 &self.magics,
                 size_of::<[BlackMagic; Square::COUNT]>(),
-<<<<<<< HEAD
-            )?
-        };
-        unsafe {
-=======
             )?;
->>>>>>> 759bbe6d
             write_to_file_bin(
                 &mut file,
                 &self.notmasks,
                 size_of::<[BitBoard; Square::COUNT]>(),
-<<<<<<< HEAD
-            )?
-        };
-        unsafe { write_to_file_bin(&mut file, &[self.shift], size_of::<usize>())? };
-
-        Ok(())
-=======
             )?;
             write_to_file_bin(&mut file, &[self.shift], size_of::<usize>())?;
 
             Ok(())
         }
->>>>>>> 759bbe6d
     }
 }